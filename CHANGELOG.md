# Changelog

All notable changes to this project will be documented in this file.

The format is based on [Keep a Changelog](https://keepachangelog.com/en/1.1.0/),
and this project adheres to [Semantic Versioning](https://semver.org/spec/v2.0.0.html).

## [Unreleased]

### Changed
- Switched from OAUTH2 security on FASTAPI to HTTPBearer.

### Added
- Add get morphoelectric (me) model tool
- BlueNaaS simulation tool.
- Validation of the project ID.
- BlueNaaS tool test.

## [0.1.1] - 26.09.2024

### Fixed
- Fixed a bug that prevented AsyncSqlite checkpoint to access the DB in streamed endpoints.
- Fixed a bug that caused some unit tests to fail due to a change in how httpx_mock works in version 0.32

## [0.1.0] - 19.09.2024

### Added
- Update readme
<<<<<<< HEAD
- Extra multi agent unit tests 
=======
- Extra unit tests for dependencies.py
>>>>>>> a98b9c01

### Removed
- Github action to create the docs.

### Changed
- Migration to pydantic V2.

### Fixed
- Streaming with chat agent.
- Deleted some legacy code.<|MERGE_RESOLUTION|>--- conflicted
+++ resolved
@@ -26,11 +26,8 @@
 
 ### Added
 - Update readme
-<<<<<<< HEAD
-- Extra multi agent unit tests 
-=======
+- Extra multi agent unit tests
 - Extra unit tests for dependencies.py
->>>>>>> a98b9c01
 
 ### Removed
 - Github action to create the docs.
