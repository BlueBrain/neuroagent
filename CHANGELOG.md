--- conflicted
+++ resolved
@@ -12,11 +12,9 @@
 - Integrated Alembic for managing chat history migrations
 - Tool implementations without langchain or langgraph dependencies
 - CRUDs.
-<<<<<<< HEAD
 - HIL
-=======
 - BlueNaas CRUD tools
->>>>>>> b5fbdd9e
+
 
 ## [0.3.3] - 30.10.2024
 
