--- conflicted
+++ resolved
@@ -19,11 +19,9 @@
 - BlueNaaS simulation tool.
 - Validation of the project ID.
 - BlueNaaS tool test.
-<<<<<<< HEAD
 - Added release please for automatic changelog creation and releases.
-=======
 - Human in the loop for bluenaas.
->>>>>>> 78eab255
+
 
 ### Fixed
 - Fixed 0% unittest coverage bug.
