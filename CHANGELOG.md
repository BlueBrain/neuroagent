--- conflicted
+++ resolved
@@ -16,11 +16,8 @@
 - Tool implementations without langchain or langgraph dependencies
 - CRUDs.
 - BlueNaas CRUD tools
-<<<<<<< HEAD
 - Tests for threads module
-=======
 - Cell types, resolving and utils tests
->>>>>>> 56a81eaa
 - app unit tests
 - Tests of AgentsRoutine.
 - Unit tests for database
