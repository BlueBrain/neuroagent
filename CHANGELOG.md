--- conflicted
+++ resolved
@@ -15,10 +15,7 @@
 
 ### Changed
 - Migration to pydantic V2.
-<<<<<<< HEAD
 
 ### Fixed
 - Streaming with chat agent.
-=======
-- Deleted some legacy code.
->>>>>>> bbeb09ec
+- Deleted some legacy code.