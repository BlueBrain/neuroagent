# Changelog

All notable changes to this project will be documented in this file.

The format is based on [Keep a Changelog](https://keepachangelog.com/en/1.1.0/),
and this project adheres to [Semantic Versioning](https://semver.org/spec/v2.0.0.html).

## [Unreleased]

### Added
- LLM evaluation logic
- Integrated Alembic for managing chat history migrations
- Tool implementations without langchain or langgraph dependencies
- CRUDs.
- BlueNaas CRUD tools
<<<<<<< HEAD
- Cell types, resolving and utils tests
=======
- Unit tests for database
>>>>>>> 29f8e8a3

### Fixed
- Migrate LLM Evaluation logic to scripts and add tests

## [0.3.3] - 30.10.2024

### Changed
- Removed release please bot and add automatic on tag pushes to ecr.

## [0.3.2](https://github.com/BlueBrain/neuroagent/compare/v0.3.1...v0.3.2) (2024-10-29)


### Bug Fixes

* Fix ([#39](https://github.com/BlueBrain/neuroagent/issues/39)) ([948b8bf](https://github.com/BlueBrain/neuroagent/commit/948b8bf7b77fa62baddba357c293979b9ba05847))

## [0.3.1](https://github.com/BlueBrain/neuroagent/compare/v0.3.0...v0.3.1) (2024-10-29)


### Bug Fixes

* fix ecr yml ([#37](https://github.com/BlueBrain/neuroagent/issues/37)) ([1983b20](https://github.com/BlueBrain/neuroagent/commit/1983b2083e276ce2991cee6b6c3b0fc1e8268512))

## [0.3.0](https://github.com/BlueBrain/neuroagent/compare/v0.2.0...v0.3.0) (2024-10-29)


### Features

* Added release please ([dd11700](https://github.com/BlueBrain/neuroagent/commit/dd1170095a92b086d264e09d6ba417b506f2d3e4))
* Added release please to automate changelogs and releases. ([5b9d30b](https://github.com/BlueBrain/neuroagent/commit/5b9d30b1d304a4a16761939625db31ed581bc57b))
* Added stream ([#33](https://github.com/BlueBrain/neuroagent/issues/33)) ([3df8463](https://github.com/BlueBrain/neuroagent/commit/3df84637649fce5937688f288d4d03f9c4eab0b6))


### Added
- Swarm copy POC.
- Agent memory.


## [0.2.0] - 22.10.2024

### Changed
- Switched from OAUTH2 security on FASTAPI to HTTPBearer.
- Switched to async sqlalchemy.
- Expanded list of etypes.

### Added
- Add get morphoelectric (me) model tool
- BlueNaaS simulation tool.
- Validation of the project ID.
- BlueNaaS tool test.
- Human in the loop for bluenaas.

### Fixed
- Fixed 0% unittest coverage bug.
- Get ME model tool querying logic

## [0.1.1] - 26.09.2024

### Fixed
- Fixed a bug that prevented AsyncSqlite checkpoint to access the DB in streamed endpoints.
- Fixed a bug that caused some unit tests to fail due to a change in how httpx_mock works in version 0.32

## [0.1.0] - 19.09.2024

### Added
- Update readme
- Extra multi agent unit tests
- Extra unit tests for dependencies.py

### Removed
- Github action to create the docs.

### Changed
- Migration to pydantic V2.

### Fixed
- Streaming with chat agent.
- Deleted some legacy code.<|MERGE_RESOLUTION|>--- conflicted
+++ resolved
@@ -13,11 +13,8 @@
 - Tool implementations without langchain or langgraph dependencies
 - CRUDs.
 - BlueNaas CRUD tools
-<<<<<<< HEAD
 - Cell types, resolving and utils tests
-=======
 - Unit tests for database
->>>>>>> 29f8e8a3
 
 ### Fixed
 - Migrate LLM Evaluation logic to scripts and add tests
