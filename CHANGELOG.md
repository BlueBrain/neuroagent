--- conflicted
+++ resolved
@@ -11,15 +11,12 @@
 - LLM evaluation logic
 - Integrated Alembic for managing chat history migrations
 - Tool implementations without langchain or langgraph dependencies
-<<<<<<< HEAD
 - Unit tests for the migrated tools
-=======
 - CRUDs.
 - BlueNaas CRUD tools
 
 ### Fixed
 - Migrate LLM Evaluation logic to scripts and add tests
->>>>>>> d5a2ccf4
 
 ## [0.3.3] - 30.10.2024
 
