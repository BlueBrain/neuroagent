"""Cell types metadata."""

import json
import logging
from collections import defaultdict
from pathlib import Path
from typing import Any

logger = logging.getLogger(__file__)


class CellTypesMeta:
    """Class holding the hierarchical cell types metadata.

    Typically, such information would be parsed from a `celltypes.json`
    file.
    """

    def __init__(self) -> None:
<<<<<<< HEAD
        self.name_: dict[str, str | None] = {}
=======
        self.name_: dict[Any, Any | None] = {}
>>>>>>> 35cbca5b
        self.descendants_ids: dict[str, set[str]] = {}

    def descendants(self, ids: str | set[str]) -> set[str]:
        """Find all descendants of given cell type.

        The result is inclusive, i.e. the input region IDs will be
        included in the result.

        Parameters
        ----------
        ids : set or iterable of set
            A region ID or a collection of region IDs to collect
            descendants for.

        Returns
        -------
        set
            All descendant region IDs of the given regions, including the input cell type themselves.
        """
        if isinstance(ids, str):
            unique_ids = {ids}
        else:
            unique_ids = set(ids)

        descendants = unique_ids.copy()
        for id_ in unique_ids:
            try:
                descendants.update(self.descendants_ids[id_])
            except KeyError:
                logger.info(f"{id_} does not have any child in the hierarchy.")
        return descendants

    def save_config(self, json_file_path: str | Path) -> None:
        """Save the actual configuration in a json file.

        Parameters
        ----------
        json_file_path
            Path where to save the json file
        """
        descendants = {}
        for k, v in self.descendants_ids.items():
            descendants[k] = list(v)

        to_save = {
            "names": self.name_,
            "descendants_ids": descendants,
        }
        with open(json_file_path, "w") as fs:
            fs.write(json.dumps(to_save))

    @classmethod
    def load_config(cls, json_file_path: str | Path) -> "CellTypesMeta":
        """Load a configuration in a json file and return a 'CellTypesMeta' instance.

        Parameters
        ----------
        json_file_path
            Path to the json file containing the brain region hierarchy

        Returns
        -------
            RegionMeta class with pre-loaded hierarchy
        """
        with open(json_file_path, "r") as fs:
            to_load = json.load(fs)

        descendants_ids = {}
        for k, v in to_load["descendants_ids"].items():
            descendants_ids[k] = set(v)

        self = cls()

        self.name_ = to_load["names"]
        self.descendants_ids = descendants_ids
        return self

    @classmethod
    def from_dict(cls, hierarchy: dict[str, Any]) -> "CellTypesMeta":
        """Load the structure graph from a dict and create a Class instance.

        Parameters
        ----------
        hierarchy : dict[str, Any]
            Hierarchy in dictionary format.

        Returns
        -------
        RegionMeta
            The initialized instance of this class.
        """
        names = {}
        initial_json: dict[str, set[str]] = defaultdict(set)
        for i in range(len(hierarchy["defines"])):
            cell_type = hierarchy["defines"][i]
            names[cell_type["@id"]] = (
                cell_type["label"] if "label" in cell_type else None
            )
            if "subClassOf" not in cell_type.keys():
                initial_json[cell_type["@id"]] = set()
                continue
            parents = cell_type["subClassOf"]
            for parent in parents:
                initial_json[parent].add(hierarchy["defines"][i]["@id"])

        current_json = initial_json.copy()

        for i in range(10):  # maximum number of attempts
            new_json = {}
            for k, v in current_json.items():
                new_set = v.copy()
                for child in v:
                    if child in current_json.keys():
                        new_set.update(current_json[child])
                new_json[k] = new_set

            if new_json == current_json:
                break

            if i == 9:
                raise ValueError("Did not manage to create a CellTypesMeta object.")

            current_json = new_json.copy()

        self = cls()

        self.name_ = names
        self.descendants_ids = new_json

        return self

    @classmethod
    def from_json(cls, json_path: Path | str) -> "CellTypesMeta":
        """Load the structure graph from a JSON file and create a Class instance.

        Parameters
        ----------
        json_path : str or pathlib.Path

        Returns
        -------
        RegionMeta
            The initialized instance of this class.
        """
        with open(json_path) as fh:
            hierarchy = json.load(fh)

        return cls.from_dict(hierarchy)


def get_celltypes_descendants(cell_type_id: str, json_path: str | Path) -> set[str]:
    """Get all descendant of a brain region id.

    Parameters
    ----------
    cell_type_id
        Cell type ID for which to find the descendants list.
    json_path
        Path to the json file containing the Cell Types hierarchy.

    Returns
    -------
        Set of descendants of a cell type
    """
    try:
        region_meta = CellTypesMeta.load_config(json_path)
        hierarchy_ids = region_meta.descendants(cell_type_id)
    except IOError:
        logger.warning(f"The file {json_path} doesn't exist.")
        hierarchy_ids = {cell_type_id}

    return hierarchy_ids<|MERGE_RESOLUTION|>--- conflicted
+++ resolved
@@ -17,11 +17,7 @@
     """
 
     def __init__(self) -> None:
-<<<<<<< HEAD
-        self.name_: dict[str, str | None] = {}
-=======
         self.name_: dict[Any, Any | None] = {}
->>>>>>> 35cbca5b
         self.descendants_ids: dict[str, set[str]] = {}
 
     def descendants(self, ids: str | set[str]) -> set[str]:
