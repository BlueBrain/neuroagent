--- conflicted
+++ resolved
@@ -55,11 +55,7 @@
         response = await self.metadata.httpx_client.get(
             url=f"{self.metadata.bluenaas_url}/neuron-model/{self.metadata.vlab_id}/{self.metadata.project_id}/me-models",
             params={
-<<<<<<< HEAD
-                "model_type": self.input_schema.memodel_type,
-=======
                 "simulation_type": self.input_schema.memodel_type,
->>>>>>> 29f8e8a3
                 "offset": self.input_schema.offset,
                 "page_size": self.input_schema.page_size,
             },
