--- conflicted
+++ resolved
@@ -130,9 +130,6 @@
     response = await agent_routine.arun(
         agent, [{"role": "user", "content": user_request.query}], context_variables
     )
-<<<<<<< HEAD
-    return response.message
-=======
     return response.messages
 
 
@@ -150,5 +147,4 @@
         [{"role": "user", "content": user_request.query}],
         context_variables,
     )
-    return StreamingResponse(stream_generator, media_type="text/event-stream")
->>>>>>> 3df84637
+    return StreamingResponse(stream_generator, media_type="text/event-stream")