"""Main."""

import logging
from contextlib import asynccontextmanager
from logging.config import dictConfig
from typing import Annotated, Any, AsyncContextManager
from uuid import uuid4

from asgi_correlation_id import CorrelationIdMiddleware
from fastapi import Depends, FastAPI
from fastapi.middleware.cors import CORSMiddleware
<<<<<<< HEAD
from fastapi.responses import StreamingResponse
from httpx import AsyncClient
from pydantic import BaseModel
=======
>>>>>>> f048cd40

from swarm_copy.app.app_utils import setup_engine
from swarm_copy.app.config import Settings
from swarm_copy.app.database.sql_schemas import Base
from swarm_copy.app.dependencies import (
<<<<<<< HEAD
    get_agents_routine,
    get_cell_types_kg_hierarchy,
    get_context_variables,
    get_kg_token,
    get_settings,
    get_starting_agent,
    get_update_kg_hierarchy,
=======
    get_connection_string,
    get_settings,
>>>>>>> f048cd40
)
from swarm_copy.app.routers import qa

LOGGING = {
    "version": 1,
    "disable_existing_loggers": False,
    "filters": {
        "correlation_id": {
            "()": "asgi_correlation_id.CorrelationIdFilter",
            "uuid_length": 32,
            "default_value": "-",
        },
    },
    "formatters": {
        "request_id": {
            "class": "logging.Formatter",
            "format": (
                "[%(levelname)s] %(asctime)s (%(correlation_id)s) %(name)s %(message)s"
            ),
        },
    },
    "handlers": {
        "request_id": {
            "class": "logging.StreamHandler",
            "filters": ["correlation_id"],
            "formatter": "request_id",
        },
    },
    "loggers": {
        "": {
            "handlers": ["request_id"],
            "level": "INFO",
            "propagate": True,
        },
    },
}
dictConfig(LOGGING)

logger = logging.getLogger(__name__)


@asynccontextmanager  # type: ignore
async def lifespan(fastapi_app: FastAPI) -> AsyncContextManager[None]:  # type: ignore
    """Read environment (settings of the application)."""
    app_settings = fastapi_app.dependency_overrides.get(get_settings, get_settings)()

    # Get the sqlalchemy engine and store it in app state.
    engine = setup_engine(app_settings, get_connection_string(app_settings))
    fastapi_app.state.engine = engine

    # Create the tables for the agent memory.
    if engine:
        async with engine.begin() as conn:
            await conn.run_sync(Base.metadata.create_all)

    logging.getLogger().setLevel(app_settings.logging.external_packages.upper())
    logging.getLogger("neuroagent").setLevel(app_settings.logging.level.upper())
    logging.getLogger("bluepyefe").setLevel("CRITICAL")

    if app_settings.knowledge_graph.download_hierarchy:
        # update KG hierarchy file if requested
        await get_update_kg_hierarchy(
            token=get_kg_token(app_settings, token=None),
            httpx_client=AsyncClient(),
            settings=app_settings,
        )
        await get_cell_types_kg_hierarchy(
            token=get_kg_token(app_settings, token=None),
            httpx_client=AsyncClient(),
            settings=app_settings,
        )

    yield
    if engine:
        await engine.dispose()


app = FastAPI(
    title="Agents",
    summary=(
        "Use an AI agent to answer queries based on the knowledge graph, literature"
        " search and neuroM."
    ),
    version="0.0.0",
    swagger_ui_parameters={"tryItOutEnabled": True},
    lifespan=lifespan,
)

app.add_middleware(
    CORSMiddleware,
    allow_origin_regex=r"^http:\/\/localhost:(\d+)\/?.*$",
    allow_credentials=True,
    allow_methods=["*"],
    allow_headers=["*"],
)
app.add_middleware(
    CorrelationIdMiddleware,
    header_name="X-Request-ID",
    update_request_header=True,
    generator=lambda: uuid4().hex,
    transformer=lambda a: a,
)


app.include_router(qa.router)


@app.get("/healthz")
def healthz() -> str:
    """Check the health of the API."""
    return "200"


@app.get("/")
def readyz() -> dict[str, str]:
    """Check if the API is ready to accept traffic."""
    return {"status": "ok"}


@app.get("/settings")
def settings(settings: Annotated[Settings, Depends(get_settings)]) -> Any:
    """Show complete settings of the backend.

    Did not add return model since it pollutes the Swagger UI.
    """
    return settings<|MERGE_RESOLUTION|>--- conflicted
+++ resolved
@@ -9,18 +9,14 @@
 from asgi_correlation_id import CorrelationIdMiddleware
 from fastapi import Depends, FastAPI
 from fastapi.middleware.cors import CORSMiddleware
-<<<<<<< HEAD
 from fastapi.responses import StreamingResponse
 from httpx import AsyncClient
 from pydantic import BaseModel
-=======
->>>>>>> f048cd40
 
 from swarm_copy.app.app_utils import setup_engine
 from swarm_copy.app.config import Settings
 from swarm_copy.app.database.sql_schemas import Base
 from swarm_copy.app.dependencies import (
-<<<<<<< HEAD
     get_agents_routine,
     get_cell_types_kg_hierarchy,
     get_context_variables,
@@ -28,10 +24,8 @@
     get_settings,
     get_starting_agent,
     get_update_kg_hierarchy,
-=======
     get_connection_string,
     get_settings,
->>>>>>> f048cd40
 )
 from swarm_copy.app.routers import qa
 
