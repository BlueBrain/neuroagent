"""App dependencies."""

import logging
from functools import cache
from typing import Annotated, Any, AsyncIterator

from fastapi import Depends, HTTPException, Request
from fastapi.security import HTTPBearer
from httpx import AsyncClient, HTTPStatusError
from keycloak import KeycloakOpenID
from openai import AsyncOpenAI
from sqlalchemy import select
from sqlalchemy.ext.asyncio import AsyncEngine, AsyncSession
from starlette.status import HTTP_401_UNAUTHORIZED

from swarm_copy.app.app_utils import validate_project
from swarm_copy.app.config import Settings
from swarm_copy.app.database.sql_schemas import Threads
from swarm_copy.cell_types import CellTypesMeta
from swarm_copy.new_types import Agent
from swarm_copy.run import AgentsRoutine
from swarm_copy.tools import (
    ElectrophysFeatureTool,
    GetMorphoTool,
    GetTracesTool,
    KGMorphoFeatureTool,
    LiteratureSearchTool,
    MEModelGetAllTool,
    MEModelGetOneTool,
    MorphologyFeatureTool,
    ResolveEntitiesTool,
    SCSGetAllTool,
    SCSGetOneTool,
    SCSPostTool,
)
from swarm_copy.utils import RegionMeta, get_file_from_KG

logger = logging.getLogger(__name__)


class HTTPBearerDirect(HTTPBearer):
    """HTTPBearer class that returns directly the token in the call."""

    async def __call__(self, request: Request) -> str | None:  # type: ignore
        """Intercept the bearer token in the headers."""
        auth_credentials = await super().__call__(request)
        return auth_credentials.credentials if auth_credentials else None


auth = HTTPBearerDirect(auto_error=False)


@cache
def get_settings() -> Settings:
    """Get the global settings."""
    logger.info("Reading the environment and instantiating settings")
    return Settings()


async def get_httpx_client(request: Request) -> AsyncIterator[AsyncClient]:
    """Manage the httpx client for the request."""
    client = AsyncClient(
        timeout=None,
        verify=False,
        headers={"x-request-id": request.headers["x-request-id"]},
    )
    try:
        yield client
    finally:
        await client.aclose()


async def get_openai_client(
    settings: Annotated[Settings, Depends(get_settings)],
) -> AsyncIterator[AsyncOpenAI | None]:
    """Get the OpenAi Async client."""
    if not settings.openai.token:
        yield None
    else:
        try:
            client = AsyncOpenAI(api_key=settings.openai.token.get_secret_value())
            yield client
        finally:
            await client.close()


def get_connection_string(
    settings: Annotated[Settings, Depends(get_settings)],
) -> str | None:
    """Get the db interacting class for chat agent."""
    if settings.db.prefix:
        connection_string = settings.db.prefix
        if settings.db.user and settings.db.password:
            # Add authentication.
            connection_string += (
                f"{settings.db.user}:{settings.db.password.get_secret_value()}@"
            )
        if settings.db.host:
            # Either in file DB or connect to remote host.
            connection_string += settings.db.host
        if settings.db.port:
            # Add the port if remote host.
            connection_string += f":{settings.db.port}"
        if settings.db.name:
            # Add database name if specified.
            connection_string += f"/{settings.db.name}"
        return connection_string
    else:
        return None


def get_engine(request: Request) -> AsyncEngine | None:
    """Get the SQL engine."""
    return request.app.state.engine


async def get_session(
    engine: Annotated[AsyncEngine | None, Depends(get_engine)],
) -> AsyncIterator[AsyncSession]:
    """Yield a session per request."""
    if not engine:
        raise HTTPException(
            status_code=500,
            detail={
                "detail": "Couldn't connect to the SQL DB.",
            },
        )
    async with AsyncSession(engine) as session:
        yield session


async def get_user_id(
    token: Annotated[str, Depends(auth)],
    settings: Annotated[Settings, Depends(get_settings)],
<<<<<<< HEAD
) -> Agent:
    """Get the starting agent."""
    logger.info(f"Loading model {settings.openai.model}.")
    agent = Agent(
        name="Agent",
        instructions="""You are a helpful assistant helping scientists with neuro-scientific questions.
                You must always specify in your answers from which brain regions the information is extracted.
                Do no blindly repeat the brain region requested by the user, use the output of the tools instead.""",
        tools=[
            SCSGetAllTool,
            SCSGetOneTool,
            SCSPostTool,
            MEModelGetAllTool,
            MEModelGetOneTool,
            LiteratureSearchTool,
            ElectrophysFeatureTool,
            GetMorphoTool,
            KGMorphoFeatureTool,
            MorphologyFeatureTool,
            ResolveEntitiesTool,
            GetTracesTool,
        ],
        model=settings.openai.model,
    )
    return agent


async def get_httpx_client(request: Request) -> AsyncIterator[AsyncClient]:
    """Manage the httpx client for the request."""
    client = AsyncClient(
        timeout=None,
        verify=False,
        headers={"x-request-id": request.headers["x-request-id"]},
    )
    try:
        yield client
    finally:
        await client.aclose()
=======
    httpx_client: Annotated[AsyncClient, Depends(get_httpx_client)],
) -> str:
    """Validate JWT token and returns user ID."""
    if settings.keycloak.validate_token:
        if settings.keycloak.user_info_endpoint:
            try:
                response = await httpx_client.get(
                    settings.keycloak.user_info_endpoint,
                    headers={"Authorization": f"Bearer {token}"},
                )
                response.raise_for_status()
                user_info = response.json()
                return user_info["sub"]
            except HTTPStatusError:
                raise HTTPException(
                    status_code=HTTP_401_UNAUTHORIZED, detail="Invalid token."
                )
        else:
            raise HTTPException(status_code=404, detail="user info url not provided.")
    else:
        return "dev"
>>>>>>> b707f7ee


def get_kg_token(
    settings: Annotated[Settings, Depends(get_settings)],
    token: Annotated[str | None, Depends(auth)],
) -> str:
    """Get a Knowledge graph token using Keycloak."""
    if token:
        return token
    else:
        instance = KeycloakOpenID(
            server_url=settings.keycloak.server_url,
            realm_name=settings.keycloak.realm,
            client_id=settings.keycloak.client_id,
        )
        return instance.token(
            username=settings.keycloak.username,
            password=settings.keycloak.password.get_secret_value(),  # type: ignore
        )["access_token"]


async def get_vlab_and_project(
    user_id: Annotated[str, Depends(get_user_id)],
    session: Annotated[AsyncSession, Depends(get_session)],
    request: Request,
    settings: Annotated[Settings, Depends(get_settings)],
    httpx_client: Annotated[AsyncClient, Depends(get_httpx_client)],
    token: Annotated[str, Depends(get_kg_token)],
) -> dict[str, str]:
    """Get the current vlab and project ID."""
    if "x-project-id" in request.headers and "x-virtual-lab-id" in request.headers:
        vlab_and_project = {
            "vlab_id": request.headers["x-virtual-lab-id"],
            "project_id": request.headers["x-project-id"],
        }
    elif not settings.keycloak.validate_token:
        vlab_and_project = {
            "vlab_id": "430108e9-a81d-4b13-b7b6-afca00195908",
            "project_id": "eff09ea1-be16-47f0-91b6-52a3ea3ee575",
        }
    else:
        thread_id = request.path_params.get("thread_id")
        thread_result = await session.execute(
            select(Threads).where(
                Threads.user_id == user_id, Threads.thread_id == thread_id
            )
        )
        thread = thread_result.scalars().one_or_none()
        if not thread:
            raise HTTPException(
                status_code=404,
                detail={
                    "detail": "Thread not found.",
                },
            )
        if thread and thread.vlab_id and thread.project_id:
            vlab_and_project = {
                "vlab_id": thread.vlab_id,
                "project_id": thread.project_id,
            }
        else:
            raise HTTPException(
                status_code=404,
                detail="thread not found when trying to validate project ID.",
            )

    await validate_project(
        httpx_client=httpx_client,
        vlab_id=vlab_and_project["vlab_id"],
        project_id=vlab_and_project["project_id"],
        token=token,
        vlab_project_url=settings.virtual_lab.get_project_url,
    )
    return vlab_and_project


def get_starting_agent(
    _: Annotated[None, Depends(get_vlab_and_project)],
    settings: Annotated[Settings, Depends(get_settings)],
) -> Agent:
    """Get the starting agent."""
    logger.info(f"Loading model {settings.openai.model}.")
    agent = Agent(
        name="Agent",
        instructions="""You are a helpful assistant helping scientists with neuro-scientific questions.
                You must always specify in your answers from which brain regions the information is extracted.
                Do no blindly repeat the brain region requested by the user, use the output of the tools instead.""",
        tools=[
            LiteratureSearchTool,
            ElectrophysFeatureTool,
            GetMEModelTool,
            GetMorphoTool,
            KGMorphoFeatureTool,
            MorphologyFeatureTool,
            ResolveEntitiesTool,
            GetTracesTool,
        ],
        model=settings.openai.model,
    )
    return agent


def get_context_variables(
    settings: Annotated[Settings, Depends(get_settings)],
    starting_agent: Annotated[Agent, Depends(get_starting_agent)],
    token: Annotated[str, Depends(get_kg_token)],
    httpx_client: Annotated[AsyncClient, Depends(get_httpx_client)],
) -> dict[str, Any]:
    """Get the global context variables to feed the tool's metadata."""
    return {
        "starting_agent": starting_agent,
        "token": token,
        "vlab_id": "d04ca8d9-bc76-4093-9a71-29b10fc4345c",
        "project_id": "cb986056-c944-4563-8ef7-9a42d95e28b8",
        "retriever_k": settings.tools.literature.retriever_k,
        "reranker_k": settings.tools.literature.reranker_k,
        "use_reranker": settings.tools.literature.use_reranker,
        "literature_search_url": settings.tools.literature.url,
        "knowledge_graph_url": settings.knowledge_graph.url,
        "me_model_search_size": settings.tools.me_model.search_size,
        "brainregion_path": settings.knowledge_graph.br_saving_path,
        "celltypes_path": settings.knowledge_graph.ct_saving_path,
        "morpho_search_size": settings.tools.morpho.search_size,
        "kg_morpho_feature_search_size": settings.tools.kg_morpho_features.search_size,
        "trace_search_size": settings.tools.trace.search_size,
        "kg_sparql_url": settings.knowledge_graph.sparql_url,
        "kg_class_view_url": settings.knowledge_graph.class_view_url,
        "bluenaas_url": settings.tools.bluenaas.url,
        "httpx_client": httpx_client,
    }


def get_agents_routine(
    openai: Annotated[AsyncOpenAI | None, Depends(get_openai_client)],
) -> AgentsRoutine:
    """Get the AgentRoutine client."""
    return AgentsRoutine(openai)


async def get_update_kg_hierarchy(
    token: Annotated[str, Depends(get_kg_token)],
    httpx_client: Annotated[AsyncClient, Depends(get_httpx_client)],
    settings: Annotated[Settings, Depends(get_settings)],
    file_name: str = "brainregion.json",
) -> None:
    """Query file from KG and update the local hierarchy file."""
    file_url = f"<{settings.knowledge_graph.hierarchy_url}/brainregion>"
    KG_hierarchy = await get_file_from_KG(
        file_url=file_url,
        file_name=file_name,
        view_url=settings.knowledge_graph.sparql_url,
        token=token,
        httpx_client=httpx_client,
    )
    RegionMeta_temp = RegionMeta.from_KG_dict(KG_hierarchy)
    RegionMeta_temp.save_config(settings.knowledge_graph.br_saving_path)
    logger.info("Knowledge Graph Brain Regions Hierarchy file updated.")


async def get_cell_types_kg_hierarchy(
    token: Annotated[str, Depends(get_kg_token)],
    httpx_client: Annotated[AsyncClient, Depends(get_httpx_client)],
    settings: Annotated[Settings, Depends(get_settings)],
    file_name: str = "celltypes.json",
) -> None:
    """Query file from KG and update the local hierarchy file."""
    file_url = f"<{settings.knowledge_graph.hierarchy_url}/celltypes>"
    hierarchy = await get_file_from_KG(
        file_url=file_url,
        file_name=file_name,
        view_url=settings.knowledge_graph.sparql_url,
        token=token,
        httpx_client=httpx_client,
    )
    celltypesmeta = CellTypesMeta.from_dict(hierarchy)
    celltypesmeta.save_config(settings.knowledge_graph.ct_saving_path)
    logger.info("Knowledge Graph Cell Types Hierarchy file updated.")<|MERGE_RESOLUTION|>--- conflicted
+++ resolved
@@ -132,46 +132,6 @@
 async def get_user_id(
     token: Annotated[str, Depends(auth)],
     settings: Annotated[Settings, Depends(get_settings)],
-<<<<<<< HEAD
-) -> Agent:
-    """Get the starting agent."""
-    logger.info(f"Loading model {settings.openai.model}.")
-    agent = Agent(
-        name="Agent",
-        instructions="""You are a helpful assistant helping scientists with neuro-scientific questions.
-                You must always specify in your answers from which brain regions the information is extracted.
-                Do no blindly repeat the brain region requested by the user, use the output of the tools instead.""",
-        tools=[
-            SCSGetAllTool,
-            SCSGetOneTool,
-            SCSPostTool,
-            MEModelGetAllTool,
-            MEModelGetOneTool,
-            LiteratureSearchTool,
-            ElectrophysFeatureTool,
-            GetMorphoTool,
-            KGMorphoFeatureTool,
-            MorphologyFeatureTool,
-            ResolveEntitiesTool,
-            GetTracesTool,
-        ],
-        model=settings.openai.model,
-    )
-    return agent
-
-
-async def get_httpx_client(request: Request) -> AsyncIterator[AsyncClient]:
-    """Manage the httpx client for the request."""
-    client = AsyncClient(
-        timeout=None,
-        verify=False,
-        headers={"x-request-id": request.headers["x-request-id"]},
-    )
-    try:
-        yield client
-    finally:
-        await client.aclose()
-=======
     httpx_client: Annotated[AsyncClient, Depends(get_httpx_client)],
 ) -> str:
     """Validate JWT token and returns user ID."""
@@ -193,7 +153,6 @@
             raise HTTPException(status_code=404, detail="user info url not provided.")
     else:
         return "dev"
->>>>>>> b707f7ee
 
 
 def get_kg_token(
@@ -282,9 +241,13 @@
                 You must always specify in your answers from which brain regions the information is extracted.
                 Do no blindly repeat the brain region requested by the user, use the output of the tools instead.""",
         tools=[
+            SCSGetAllTool,
+            SCSGetOneTool,
+            SCSPostTool,
+            MEModelGetAllTool,
+            MEModelGetOneTool,
             LiteratureSearchTool,
             ElectrophysFeatureTool,
-            GetMEModelTool,
             GetMorphoTool,
             KGMorphoFeatureTool,
             MorphologyFeatureTool,
