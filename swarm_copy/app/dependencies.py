"""App dependencies."""

import logging
from functools import cache
from typing import Annotated, Any, AsyncIterator

from fastapi import Depends, HTTPException, Request
<<<<<<< HEAD
from fastapi.security import HTTPBearer
from httpx import AsyncClient, HTTPStatusError
from keycloak import KeycloakOpenID
from openai import AsyncOpenAI
from starlette.status import HTTP_401_UNAUTHORIZED

from swarm_copy.app.config import Settings
from swarm_copy.cell_types import CellTypesMeta
=======
from openai import AsyncOpenAI
from sqlalchemy.ext.asyncio import AsyncEngine, AsyncSession

from swarm_copy.app.config import Settings
from swarm_copy.app.database.sql_schemas import Threads
>>>>>>> f048cd40
from swarm_copy.new_types import Agent
from swarm_copy.run import AgentsRoutine
from swarm_copy.tools.electrophys_tool import ElectrophysTool
from swarm_copy.tools.get_me_model_tool import GetMEModelTool
from swarm_copy.tools.get_morpho_tool import GetMorphoTool
from swarm_copy.tools.kg_morpho_features_tool import KGMorphoFeatureTool
from swarm_copy.tools.literature_search_tool import LiteratureSearchTool
from swarm_copy.tools.morphology_features_tool import MorphologyFeatureTool
from swarm_copy.tools.resolve_entities_tool import ResolveEntitiesTool
from swarm_copy.tools.traces_tool import GetTracesTool
from swarm_copy.utils import RegionMeta, get_file_from_KG

logger = logging.getLogger(__name__)


class HTTPBearerDirect(HTTPBearer):
    """HTTPBearer class that returns directly the token in the call."""

    async def __call__(self, request: Request) -> str | None:  # type: ignore
        """Intercept the bearer token in the headers."""
        auth_credentials = await super().__call__(request)
        return auth_credentials.credentials if auth_credentials else None


auth = HTTPBearerDirect(auto_error=False)


@cache
def get_settings() -> Settings:
    """Get the global settings."""
    logger.info("Reading the environment and instantiating settings")
    return Settings()


async def get_openai_client(
    settings: Annotated[Settings, Depends(get_settings)],
) -> AsyncIterator[AsyncOpenAI | None]:
    """Get the OpenAi Async client."""
    if not settings.openai.token:
        yield None
    else:
        try:
            client = AsyncOpenAI(api_key=settings.openai.token.get_secret_value())
            yield client
        finally:
            await client.close()


def get_connection_string(
    settings: Annotated[Settings, Depends(get_settings)],
) -> str | None:
    """Get the db interacting class for chat agent."""
    if settings.db.prefix:
        connection_string = settings.db.prefix
        if settings.db.user and settings.db.password:
            # Add authentication.
            connection_string += (
                f"{settings.db.user}:{settings.db.password.get_secret_value()}@"
            )
        if settings.db.host:
            # Either in file DB or connect to remote host.
            connection_string += settings.db.host
        if settings.db.port:
            # Add the port if remote host.
            connection_string += f":{settings.db.port}"
        if settings.db.name:
            # Add database name if specified.
            connection_string += f"/{settings.db.name}"
        return connection_string
    else:
        return None


def get_engine(request: Request) -> AsyncEngine | None:
    """Get the SQL engine."""
    return request.app.state.engine


async def get_session(
    engine: Annotated[AsyncEngine | None, Depends(get_engine)],
) -> AsyncIterator[AsyncSession]:
    """Yield a session per request."""
    if not engine:
        raise HTTPException(
            status_code=500,
            detail={
                "detail": "Couldn't connect to the SQL DB.",
            },
        )
    async with AsyncSession(engine) as session:
        yield session


def get_starting_agent(
    settings: Annotated[Settings, Depends(get_settings)],
) -> Agent:
    """Get the starting agent."""
    logger.info(f"Loading model {settings.openai.model}.")
    agent = Agent(
        name="Agent",
        instructions="""You are a helpful assistant helping scientists with neuro-scientific questions.
                You must always specify in your answers from which brain regions the information is extracted.
                Do no blindly repeat the brain region requested by the user, use the output of the tools instead.""",
        tools=[
            LiteratureSearchTool,
            ElectrophysTool,
            GetMEModelTool,
            GetMorphoTool,
            KGMorphoFeatureTool,
            MorphologyFeatureTool,
            ResolveEntitiesTool,
            GetTracesTool,
        ],
        model=settings.openai.model,
    )
    return agent


<<<<<<< HEAD
async def get_httpx_client(request: Request) -> AsyncIterator[AsyncClient]:
    """Manage the httpx client for the request."""
    client = None
    try:
        client = AsyncClient(
            timeout=None,
            verify=False,
            headers={"x-request-id": request.headers["x-request-id"]},
        )
        yield client
    finally:
        if client is not None:
            await client.aclose()


def get_kg_token(
    settings: Annotated[Settings, Depends(get_settings)],
    token: Annotated[str | None, Depends(auth)],
) -> str:
    """Get a Knowledge graph token using Keycloak."""
    if token:
        return token
    else:
        instance = KeycloakOpenID(
            server_url=settings.keycloak.server_url,
            realm_name=settings.keycloak.realm,
            client_id=settings.keycloak.client_id,
        )
        return instance.token(
            username=settings.keycloak.username,
            password=settings.keycloak.password.get_secret_value(),  # type: ignore
        )["access_token"]


async def get_user_id(
    token: Annotated[str, Depends(auth)],
    settings: Annotated[Settings, Depends(get_settings)],
    httpx_client: Annotated[AsyncClient, Depends(get_httpx_client)],
) -> str:
    """Validate JWT token and returns user ID."""
    if settings.keycloak.validate_token and settings.keycloak.user_info_endpoint:
        try:
            response = await httpx_client.get(
                settings.keycloak.user_info_endpoint,
                headers={"Authorization": f"Bearer {token}"},
            )
            response.raise_for_status()
            user_info = response.json()
            return user_info["sub"]
        except HTTPStatusError:
            raise HTTPException(
                status_code=HTTP_401_UNAUTHORIZED, detail="Invalid token."
            )
    else:
        return "dev"
=======
# TEMP function, will get replaced by the CRUDs.
async def get_thread_id(
    session: Annotated[AsyncSession, Depends(get_session)],
) -> str:
    """Temp function to get the thread id."""
    # for now hard coded temp user_sub and thread_id.
    user_sub = "dev"
    thread_id = "dev_thread"

    # check if thread is in DB.
    thread = await session.get(Threads, thread_id)
    if not thread:
        new_thread = Threads(user_id=user_sub, thread_id=thread_id)
        session.add(new_thread)
        await session.commit()
        await session.refresh(new_thread)
        thread = new_thread

    return thread.thread_id
>>>>>>> f048cd40


def get_context_variables(
    settings: Annotated[Settings, Depends(get_settings)],
    starting_agent: Annotated[Agent, Depends(get_starting_agent)],
    token: Annotated[str, Depends(get_kg_token)],
    httpx_client: Annotated[AsyncClient, Depends(get_httpx_client)],
) -> dict[str, Any]:
    """Get the global context variables to feed the tool's metadata."""
    return {
        "starting_agent": starting_agent,
        "token": token,
        "retriever_k": settings.tools.literature.retriever_k,
        "reranker_k": settings.tools.literature.reranker_k,
        "use_reranker": settings.tools.literature.use_reranker,
        "literature_search_url": settings.tools.literature.url,
        "knowledge_graph_url": settings.knowledge_graph.url,
        "me_model_search_size": settings.tools.me_model.search_size,
        "brainregion_path": settings.knowledge_graph.br_saving_path,
        "celltypes_path": settings.knowledge_graph.ct_saving_path,
        "morpho_search_size": settings.tools.morpho.search_size,
        "kg_morpho_feature_search_size": settings.tools.kg_morpho_features.search_size,
        "trace_search_size": settings.tools.trace.search_size,
        "kg_sparql_url": settings.knowledge_graph.sparql_url,
        "kg_class_view_url": settings.knowledge_graph.class_view_url,
        "httpx_client": httpx_client,
    }


def get_agents_routine(
    openai: Annotated[AsyncOpenAI | None, Depends(get_openai_client)],
) -> AgentsRoutine:
    """Get the AgentRoutine client."""
    return AgentsRoutine(openai)


async def get_update_kg_hierarchy(
    token: Annotated[str, Depends(get_kg_token)],
    httpx_client: Annotated[AsyncClient, Depends(get_httpx_client)],
    settings: Annotated[Settings, Depends(get_settings)],
    file_name: str = "brainregion.json",
) -> None:
    """Query file from KG and update the local hierarchy file."""
    file_url = f"<{settings.knowledge_graph.hierarchy_url}/brainregion>"
    KG_hierarchy = await get_file_from_KG(
        file_url=file_url,
        file_name=file_name,
        view_url=settings.knowledge_graph.sparql_url,
        token=token,
        httpx_client=httpx_client,
    )
    RegionMeta_temp = RegionMeta.from_KG_dict(KG_hierarchy)
    RegionMeta_temp.save_config(settings.knowledge_graph.br_saving_path)
    logger.info("Knowledge Graph Brain Regions Hierarchy file updated.")


async def get_cell_types_kg_hierarchy(
    token: Annotated[str, Depends(get_kg_token)],
    httpx_client: Annotated[AsyncClient, Depends(get_httpx_client)],
    settings: Annotated[Settings, Depends(get_settings)],
    file_name: str = "celltypes.json",
) -> None:
    """Query file from KG and update the local hierarchy file."""
    file_url = f"<{settings.knowledge_graph.hierarchy_url}/celltypes>"
    hierarchy = await get_file_from_KG(
        file_url=file_url,
        file_name=file_name,
        view_url=settings.knowledge_graph.sparql_url,
        token=token,
        httpx_client=httpx_client,
    )
    celltypesmeta = CellTypesMeta.from_dict(hierarchy)
    celltypesmeta.save_config(settings.knowledge_graph.ct_saving_path)
    logger.info("Knowledge Graph Cell Types Hierarchy file updated.")


def get_connection_string(
    settings: Annotated[Settings, Depends(get_settings)],
) -> str | None:
    """Get the db interacting class for chat agent."""
    if settings.db.prefix:
        connection_string = settings.db.prefix
        if settings.db.user and settings.db.password:
            # Add authentication.
            connection_string += (
                f"{settings.db.user}:{settings.db.password.get_secret_value()}@"
            )
        if settings.db.host:
            # Either in file DB or connect to remote host.
            connection_string += settings.db.host
        if settings.db.port:
            # Add the port if remote host.
            connection_string += f":{settings.db.port}"
        if settings.db.name:
            # Add database name if specified.
            connection_string += f"/{settings.db.name}"
        return connection_string
    else:
        return None<|MERGE_RESOLUTION|>--- conflicted
+++ resolved
@@ -5,22 +5,16 @@
 from typing import Annotated, Any, AsyncIterator
 
 from fastapi import Depends, HTTPException, Request
-<<<<<<< HEAD
 from fastapi.security import HTTPBearer
 from httpx import AsyncClient, HTTPStatusError
 from keycloak import KeycloakOpenID
 from openai import AsyncOpenAI
 from starlette.status import HTTP_401_UNAUTHORIZED
-
-from swarm_copy.app.config import Settings
+from sqlalchemy.ext.asyncio import AsyncEngine, AsyncSession
+
 from swarm_copy.cell_types import CellTypesMeta
-=======
-from openai import AsyncOpenAI
-from sqlalchemy.ext.asyncio import AsyncEngine, AsyncSession
-
 from swarm_copy.app.config import Settings
 from swarm_copy.app.database.sql_schemas import Threads
->>>>>>> f048cd40
 from swarm_copy.new_types import Agent
 from swarm_copy.run import AgentsRoutine
 from swarm_copy.tools.electrophys_tool import ElectrophysTool
@@ -139,7 +133,6 @@
     return agent
 
 
-<<<<<<< HEAD
 async def get_httpx_client(request: Request) -> AsyncIterator[AsyncClient]:
     """Manage the httpx client for the request."""
     client = None
@@ -195,7 +188,8 @@
             )
     else:
         return "dev"
-=======
+      
+      
 # TEMP function, will get replaced by the CRUDs.
 async def get_thread_id(
     session: Annotated[AsyncSession, Depends(get_session)],
@@ -215,7 +209,6 @@
         thread = new_thread
 
     return thread.thread_id
->>>>>>> f048cd40
 
 
 def get_context_variables(
