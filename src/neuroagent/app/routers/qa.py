--- conflicted
+++ resolved
@@ -62,16 +62,11 @@
 ) -> StreamingResponse:
     """Run agent in streaming mode."""
     logger.info("Running agent query.")
-<<<<<<< HEAD
-    logger.info(f"User's query: {request.inputs}")
+    logger.info(f"User's query: {request.query}")
     return StreamingResponse(
         agent.astream(
-            query=request.inputs,
+            query=request.query,
             thread_id=thread_id,
             connection_string=connection_string,
         )
-    )
-=======
-    logger.info(f"User's query: {request.query}")
-    return StreamingResponse(agent.astream(query=request.query, thread_id=thread_id))  # type: ignore
->>>>>>> bbeb09ec
+    )