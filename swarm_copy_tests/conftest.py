--- conflicted
+++ resolved
@@ -167,8 +167,6 @@
 def brain_region_json_path():
     br_path = Path(__file__).parent / "data" / "brainregion_hierarchy.json"
     return br_path
-<<<<<<< HEAD
-=======
 
 
 @pytest.fixture(name="settings")
@@ -189,5 +187,4 @@
             "username": "fake_username",
             "password": "fake_password",
         },
-    )
->>>>>>> 8f549507
+    )